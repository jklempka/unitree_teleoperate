import numpy as np
import threading
import time
from enum import IntEnum

from unitree_sdk2py.core.channel import ChannelPublisher, ChannelSubscriber, ChannelFactoryInitialize # dds
from unitree_sdk2py.idl.unitree_hg.msg.dds_ import ( LowCmd_  as hg_LowCmd, LowState_ as hg_LowState) # idl for g1, h1_2
from unitree_sdk2py.idl.default import unitree_hg_msg_dds__LowCmd_
from unitree_sdk2py.utils.crc import CRC

from unitree_sdk2py.idl.unitree_go.msg.dds_ import ( LowCmd_  as go_LowCmd, LowState_ as go_LowState)  # idl for h1
from unitree_sdk2py.idl.default import unitree_go_msg_dds__LowCmd_

import logging_mp
logger_mp = logging_mp.get_logger(__name__)

kTopicLowCommand_Debug  = "rt/lowcmd"
kTopicLowCommand_Motion = "rt/arm_sdk"
kTopicLowState = "rt/lowstate"

G1_29_Num_Motors = 35
G1_23_Num_Motors = 35
H1_2_Num_Motors = 35
H1_Num_Motors = 20
 

class MotorState:
    def __init__(self):
        self.q = None
        self.dq = None

class G1_29_LowState:
    def __init__(self):
        self.motor_state = [MotorState() for _ in range(G1_29_Num_Motors)]

class G1_23_LowState:
    def __init__(self):
        self.motor_state = [MotorState() for _ in range(G1_23_Num_Motors)]

class H1_2_LowState:
    def __init__(self):
        self.motor_state = [MotorState() for _ in range(H1_2_Num_Motors)]

class H1_LowState:
    def __init__(self):
        self.motor_state = [MotorState() for _ in range(H1_Num_Motors)]

class DataBuffer:
    def __init__(self):
        self.data = None
        self.lock = threading.Lock()

    def GetData(self):
        with self.lock:
            return self.data

    def SetData(self, data):
        with self.lock:
            self.data = data

class G1_29_ArmController:
    def __init__(self, motion_mode = False, simulation_mode = False):
        logger_mp.info("Initialize G1_29_ArmController...")
        self.q_target = np.zeros(14)
        self.tauff_target = np.zeros(14)
        self.motion_mode = motion_mode
        self.simulation_mode = simulation_mode
        self.kp_high = 300.0
        self.kd_high = 3.0
        self.kp_low = 80.0
        self.kd_low = 3.0
        self.kp_wrist = 40.0
        self.kd_wrist = 1.5

        self.all_motor_q = None
        self.arm_velocity_limit = 20.0
        self.control_dt = 1.0 / 250.0

        self._speed_gradual_max = False
        self._gradual_start_time = None
        self._gradual_time = None

        # initialize lowcmd publisher and lowstate subscriber
<<<<<<< HEAD
        ChannelFactoryInitialize(1)
        if self.debug_mode:
            self.lowcmd_publisher = ChannelPublisher(kTopicLowCommand_Debug, hg_LowCmd)
        else:
=======
        ChannelFactoryInitialize(0)
        if self.motion_mode:
>>>>>>> 375cdc27
            self.lowcmd_publisher = ChannelPublisher(kTopicLowCommand_Motion, hg_LowCmd)
        else:
            self.lowcmd_publisher = ChannelPublisher(kTopicLowCommand_Debug, hg_LowCmd)
        self.lowcmd_publisher.Init()
        self.lowstate_subscriber = ChannelSubscriber(kTopicLowState, hg_LowState)
        self.lowstate_subscriber.Init()
        self.lowstate_buffer = DataBuffer()

        # initialize subscribe thread
        self.subscribe_thread = threading.Thread(target=self._subscribe_motor_state)
        self.subscribe_thread.daemon = True
        self.subscribe_thread.start()

        while not self.lowstate_buffer.GetData():
            time.sleep(0.01)
            logger_mp.warning("[G1_29_ArmController] Waiting to subscribe dds...")
        logger_mp.info("[G1_29_ArmController] Subscribe dds ok.")

        # initialize hg's lowcmd msg
        self.crc = CRC()
        self.msg = unitree_hg_msg_dds__LowCmd_()
        self.msg.mode_pr = 0
        self.msg.mode_machine = self.get_mode_machine()

        self.all_motor_q = self.get_current_motor_q()
        logger_mp.info(f"Current all body motor state q:\n{self.all_motor_q} \n")
        logger_mp.info(f"Current two arms motor state q:\n{self.get_current_dual_arm_q()}\n")
        logger_mp.info("Lock all joints except two arms...\n")

        arm_indices = set(member.value for member in G1_29_JointArmIndex)
        for id in G1_29_JointIndex:
            self.msg.motor_cmd[id].mode = 1
            if id.value in arm_indices:
                if self._Is_wrist_motor(id):
                    self.msg.motor_cmd[id].kp = self.kp_wrist
                    self.msg.motor_cmd[id].kd = self.kd_wrist
                else:
                    self.msg.motor_cmd[id].kp = self.kp_low
                    self.msg.motor_cmd[id].kd = self.kd_low
            else:
                if self._Is_weak_motor(id):
                    self.msg.motor_cmd[id].kp = self.kp_low
                    self.msg.motor_cmd[id].kd = self.kd_low
                else:
                    self.msg.motor_cmd[id].kp = self.kp_high
                    self.msg.motor_cmd[id].kd = self.kd_high
            self.msg.motor_cmd[id].q  = self.all_motor_q[id]
        logger_mp.info("Lock OK!\n")

        # initialize publish thread
        self.publish_thread = threading.Thread(target=self._ctrl_motor_state)
        self.ctrl_lock = threading.Lock()
        self.publish_thread.daemon = True
        self.publish_thread.start()

        logger_mp.info("Initialize G1_29_ArmController OK!\n")

    def _subscribe_motor_state(self):
        while True:
            msg = self.lowstate_subscriber.Read()
            if msg is not None:
                lowstate = G1_29_LowState()
                for id in range(G1_29_Num_Motors):
                    lowstate.motor_state[id].q  = msg.motor_state[id].q
                    lowstate.motor_state[id].dq = msg.motor_state[id].dq
                self.lowstate_buffer.SetData(lowstate)
            time.sleep(0.002)

    def clip_arm_q_target(self, target_q, velocity_limit):
        current_q = self.get_current_dual_arm_q()
        delta = target_q - current_q
        motion_scale = np.max(np.abs(delta)) / (velocity_limit * self.control_dt)
        cliped_arm_q_target = current_q + delta / max(motion_scale, 1.0)
        return cliped_arm_q_target

    def _ctrl_motor_state(self):
        if self.motion_mode:
            self.msg.motor_cmd[G1_29_JointIndex.kNotUsedJoint0].q = 1.0;

        while True:
            start_time = time.time()

            with self.ctrl_lock:
                arm_q_target     = self.q_target
                arm_tauff_target = self.tauff_target

            if self.simulation_mode:
                cliped_arm_q_target = arm_q_target
            else:
                cliped_arm_q_target = self.clip_arm_q_target(arm_q_target, velocity_limit = self.arm_velocity_limit)

            for idx, id in enumerate(G1_29_JointArmIndex):
                self.msg.motor_cmd[id].q = cliped_arm_q_target[idx]
                self.msg.motor_cmd[id].dq = 0
                self.msg.motor_cmd[id].tau = arm_tauff_target[idx]   

            self.msg.crc = self.crc.Crc(self.msg)
            self.lowcmd_publisher.Write(self.msg)

            if self._speed_gradual_max is True:
                t_elapsed = start_time - self._gradual_start_time
                self.arm_velocity_limit = 20.0 + (10.0 * min(1.0, t_elapsed / 5.0))

            current_time = time.time()
            all_t_elapsed = current_time - start_time
            sleep_time = max(0, (self.control_dt - all_t_elapsed))
            time.sleep(sleep_time)
            # logger_mp.debug(f"arm_velocity_limit:{self.arm_velocity_limit}")
            # logger_mp.debug(f"sleep_time:{sleep_time}")

    def ctrl_dual_arm(self, q_target, tauff_target):
        '''Set control target values q & tau of the left and right arm motors.'''
        with self.ctrl_lock:
            self.q_target = q_target
            self.tauff_target = tauff_target

    def get_mode_machine(self):
        '''Return current dds mode machine.'''
        return self.lowstate_subscriber.Read().mode_machine
    
    def get_current_motor_q(self):
        '''Return current state q of all body motors.'''
        return np.array([self.lowstate_buffer.GetData().motor_state[id].q for id in G1_29_JointIndex])
    
    def get_current_dual_arm_q(self):
        '''Return current state q of the left and right arm motors.'''
        return np.array([self.lowstate_buffer.GetData().motor_state[id].q for id in G1_29_JointArmIndex])
    
    def get_current_dual_arm_dq(self):
        '''Return current state dq of the left and right arm motors.'''
        return np.array([self.lowstate_buffer.GetData().motor_state[id].dq for id in G1_29_JointArmIndex])
    
    def ctrl_dual_arm_go_home(self):
        '''Move both the left and right arms of the robot to their home position by setting the target joint angles (q) and torques (tau) to zero.'''
        logger_mp.info("[G1_29_ArmController] ctrl_dual_arm_go_home start...")
        max_attempts = 100
        current_attempts = 0
        with self.ctrl_lock:
            self.q_target = np.zeros(14)
            # self.tauff_target = np.zeros(14)
        tolerance = 0.05  # Tolerance threshold for joint angles to determine "close to zero", can be adjusted based on your motor's precision requirements
        while current_attempts < max_attempts:
            current_q = self.get_current_dual_arm_q()
            if np.all(np.abs(current_q) < tolerance):
                if self.motion_mode:
                    for weight in np.arange(1, 0, -0.01):
                        self.msg.motor_cmd[G1_29_JointIndex.kNotUsedJoint0].q = weight;
                        time.sleep(0.02)
                logger_mp.info("[G1_29_ArmController] both arms have reached the home position.")
                break
            current_attempts += 1
            time.sleep(0.05)

    def speed_gradual_max(self, t = 5.0):
        '''Parameter t is the total time required for arms velocity to gradually increase to its maximum value, in seconds. The default is 5.0.'''
        self._gradual_start_time = time.time()
        self._gradual_time = t
        self._speed_gradual_max = True

    def speed_instant_max(self):
        '''set arms velocity to the maximum value immediately, instead of gradually increasing.'''
        self.arm_velocity_limit = 30.0

    def _Is_weak_motor(self, motor_index):
        weak_motors = [
            G1_29_JointIndex.kLeftAnklePitch.value,
            G1_29_JointIndex.kRightAnklePitch.value,
            # Left arm
            G1_29_JointIndex.kLeftShoulderPitch.value,
            G1_29_JointIndex.kLeftShoulderRoll.value,
            G1_29_JointIndex.kLeftShoulderYaw.value,
            G1_29_JointIndex.kLeftElbow.value,
            # Right arm
            G1_29_JointIndex.kRightShoulderPitch.value,
            G1_29_JointIndex.kRightShoulderRoll.value,
            G1_29_JointIndex.kRightShoulderYaw.value,
            G1_29_JointIndex.kRightElbow.value,
        ]
        return motor_index.value in weak_motors
    
    def _Is_wrist_motor(self, motor_index):
        wrist_motors = [
            G1_29_JointIndex.kLeftWristRoll.value,
            G1_29_JointIndex.kLeftWristPitch.value,
            G1_29_JointIndex.kLeftWristyaw.value,
            G1_29_JointIndex.kRightWristRoll.value,
            G1_29_JointIndex.kRightWristPitch.value,
            G1_29_JointIndex.kRightWristYaw.value,
        ]
        return motor_index.value in wrist_motors

class G1_29_JointArmIndex(IntEnum):
    # Left arm
    kLeftShoulderPitch = 15
    kLeftShoulderRoll = 16
    kLeftShoulderYaw = 17
    kLeftElbow = 18
    kLeftWristRoll = 19
    kLeftWristPitch = 20
    kLeftWristyaw = 21

    # Right arm
    kRightShoulderPitch = 22
    kRightShoulderRoll = 23
    kRightShoulderYaw = 24
    kRightElbow = 25
    kRightWristRoll = 26
    kRightWristPitch = 27
    kRightWristYaw = 28

class G1_29_JointIndex(IntEnum):
    # Left leg
    kLeftHipPitch = 0
    kLeftHipRoll = 1
    kLeftHipYaw = 2
    kLeftKnee = 3
    kLeftAnklePitch = 4
    kLeftAnkleRoll = 5

    # Right leg
    kRightHipPitch = 6
    kRightHipRoll = 7
    kRightHipYaw = 8
    kRightKnee = 9
    kRightAnklePitch = 10
    kRightAnkleRoll = 11

    kWaistYaw = 12
    kWaistRoll = 13
    kWaistPitch = 14

    # Left arm
    kLeftShoulderPitch = 15
    kLeftShoulderRoll = 16
    kLeftShoulderYaw = 17
    kLeftElbow = 18
    kLeftWristRoll = 19
    kLeftWristPitch = 20
    kLeftWristyaw = 21

    # Right arm
    kRightShoulderPitch = 22
    kRightShoulderRoll = 23
    kRightShoulderYaw = 24
    kRightElbow = 25
    kRightWristRoll = 26
    kRightWristPitch = 27
    kRightWristYaw = 28
    
    # not used
    kNotUsedJoint0 = 29
    kNotUsedJoint1 = 30
    kNotUsedJoint2 = 31
    kNotUsedJoint3 = 32
    kNotUsedJoint4 = 33
    kNotUsedJoint5 = 34

class G1_23_ArmController:
    def __init__(self, simulation_mode = False):
        self.simulation_mode = simulation_mode
        
        logger_mp.info("Initialize G1_23_ArmController...")
        self.q_target = np.zeros(10)
        self.tauff_target = np.zeros(10)

        self.kp_high = 300.0
        self.kd_high = 3.0
        self.kp_low = 80.0
        self.kd_low = 3.0
        self.kp_wrist = 40.0
        self.kd_wrist = 1.5

        self.all_motor_q = None
        self.arm_velocity_limit = 20.0
        self.control_dt = 1.0 / 250.0

        self._speed_gradual_max = False
        self._gradual_start_time = None
        self._gradual_time = None

        # initialize lowcmd publisher and lowstate subscriber
        ChannelFactoryInitialize(0)
        self.lowcmd_publisher = ChannelPublisher(kTopicLowCommand_Debug, hg_LowCmd)
        self.lowcmd_publisher.Init()
        self.lowstate_subscriber = ChannelSubscriber(kTopicLowState, hg_LowState)
        self.lowstate_subscriber.Init()
        self.lowstate_buffer = DataBuffer()

        # initialize subscribe thread
        self.subscribe_thread = threading.Thread(target=self._subscribe_motor_state)
        self.subscribe_thread.daemon = True
        self.subscribe_thread.start()

        while not self.lowstate_buffer.GetData():
            time.sleep(0.01)
            logger_mp.warning("[G1_23_ArmController] Waiting to subscribe dds...")
        logger_mp.info("[G1_23_ArmController] Subscribe dds ok.")

        # initialize hg's lowcmd msg
        self.crc = CRC()
        self.msg = unitree_hg_msg_dds__LowCmd_()
        self.msg.mode_pr = 0
        self.msg.mode_machine = self.get_mode_machine()

        self.all_motor_q = self.get_current_motor_q()
        logger_mp.info(f"Current all body motor state q:\n{self.all_motor_q} \n")
        logger_mp.info(f"Current two arms motor state q:\n{self.get_current_dual_arm_q()}\n")
        logger_mp.info("Lock all joints except two arms...\n")

        arm_indices = set(member.value for member in G1_23_JointArmIndex)
        for id in G1_23_JointIndex:
            self.msg.motor_cmd[id].mode = 1
            if id.value in arm_indices:
                if self._Is_wrist_motor(id):
                    self.msg.motor_cmd[id].kp = self.kp_wrist
                    self.msg.motor_cmd[id].kd = self.kd_wrist
                else:
                    self.msg.motor_cmd[id].kp = self.kp_low
                    self.msg.motor_cmd[id].kd = self.kd_low
            else:
                if self._Is_weak_motor(id):
                    self.msg.motor_cmd[id].kp = self.kp_low
                    self.msg.motor_cmd[id].kd = self.kd_low
                else:
                    self.msg.motor_cmd[id].kp = self.kp_high
                    self.msg.motor_cmd[id].kd = self.kd_high
            self.msg.motor_cmd[id].q  = self.all_motor_q[id]
        logger_mp.info("Lock OK!\n")

        # initialize publish thread
        self.publish_thread = threading.Thread(target=self._ctrl_motor_state)
        self.ctrl_lock = threading.Lock()
        self.publish_thread.daemon = True
        self.publish_thread.start()

        logger_mp.info("Initialize G1_23_ArmController OK!\n")

    def _subscribe_motor_state(self):
        while True:
            msg = self.lowstate_subscriber.Read()
            if msg is not None:
                lowstate = G1_23_LowState()
                for id in range(G1_23_Num_Motors):
                    lowstate.motor_state[id].q  = msg.motor_state[id].q
                    lowstate.motor_state[id].dq = msg.motor_state[id].dq
                self.lowstate_buffer.SetData(lowstate)
            time.sleep(0.002)

    def clip_arm_q_target(self, target_q, velocity_limit):
        current_q = self.get_current_dual_arm_q()
        delta = target_q - current_q
        motion_scale = np.max(np.abs(delta)) / (velocity_limit * self.control_dt)
        cliped_arm_q_target = current_q + delta / max(motion_scale, 1.0)
        return cliped_arm_q_target

    def _ctrl_motor_state(self):
        while True:
            start_time = time.time()

            with self.ctrl_lock:
                arm_q_target     = self.q_target
                arm_tauff_target = self.tauff_target

            if self.simulation_mode:
                cliped_arm_q_target = arm_q_target
            else:
                cliped_arm_q_target = self.clip_arm_q_target(arm_q_target, velocity_limit = self.arm_velocity_limit)

            for idx, id in enumerate(G1_23_JointArmIndex):
                self.msg.motor_cmd[id].q = cliped_arm_q_target[idx]
                self.msg.motor_cmd[id].dq = 0
                self.msg.motor_cmd[id].tau = arm_tauff_target[idx]      

            self.msg.crc = self.crc.Crc(self.msg)
            self.lowcmd_publisher.Write(self.msg)

            if self._speed_gradual_max is True:
                t_elapsed = start_time - self._gradual_start_time
                self.arm_velocity_limit = 20.0 + (10.0 * min(1.0, t_elapsed / 5.0))

            current_time = time.time()
            all_t_elapsed = current_time - start_time
            sleep_time = max(0, (self.control_dt - all_t_elapsed))
            time.sleep(sleep_time)
            # logger_mp.debug(f"arm_velocity_limit:{self.arm_velocity_limit}")
            # logger_mp.debug(f"sleep_time:{sleep_time}")

    def ctrl_dual_arm(self, q_target, tauff_target):
        '''Set control target values q & tau of the left and right arm motors.'''
        with self.ctrl_lock:
            self.q_target = q_target
            self.tauff_target = tauff_target

    def get_mode_machine(self):
        '''Return current dds mode machine.'''
        return self.lowstate_subscriber.Read().mode_machine
    
    def get_current_motor_q(self):
        '''Return current state q of all body motors.'''
        return np.array([self.lowstate_buffer.GetData().motor_state[id].q for id in G1_23_JointIndex])
    
    def get_current_dual_arm_q(self):
        '''Return current state q of the left and right arm motors.'''
        return np.array([self.lowstate_buffer.GetData().motor_state[id].q for id in G1_23_JointArmIndex])
    
    def get_current_dual_arm_dq(self):
        '''Return current state dq of the left and right arm motors.'''
        return np.array([self.lowstate_buffer.GetData().motor_state[id].dq for id in G1_23_JointArmIndex])
    
    def ctrl_dual_arm_go_home(self):
        '''Move both the left and right arms of the robot to their home position by setting the target joint angles (q) and torques (tau) to zero.'''
        logger_mp.info("[G1_23_ArmController] ctrl_dual_arm_go_home start...")
        max_attempts = 100
        current_attempts = 0
        with self.ctrl_lock:
            self.q_target = np.zeros(10)
            # self.tauff_target = np.zeros(10)
        tolerance = 0.05  # Tolerance threshold for joint angles to determine "close to zero", can be adjusted based on your motor's precision requirements
        while current_attempts < max_attempts:
            current_q = self.get_current_dual_arm_q()
            if np.all(np.abs(current_q) < tolerance):
                logger_mp.info("[G1_23_ArmController] both arms have reached the home position.")
                break
            current_attempts += 1
            time.sleep(0.05)

    def speed_gradual_max(self, t = 5.0):
        '''Parameter t is the total time required for arms velocity to gradually increase to its maximum value, in seconds. The default is 5.0.'''
        self._gradual_start_time = time.time()
        self._gradual_time = t
        self._speed_gradual_max = True

    def speed_instant_max(self):
        '''set arms velocity to the maximum value immediately, instead of gradually increasing.'''
        self.arm_velocity_limit = 30.0

    def _Is_weak_motor(self, motor_index):
        weak_motors = [
            G1_23_JointIndex.kLeftAnklePitch.value,
            G1_23_JointIndex.kRightAnklePitch.value,
            # Left arm
            G1_23_JointIndex.kLeftShoulderPitch.value,
            G1_23_JointIndex.kLeftShoulderRoll.value,
            G1_23_JointIndex.kLeftShoulderYaw.value,
            G1_23_JointIndex.kLeftElbow.value,
            # Right arm
            G1_23_JointIndex.kRightShoulderPitch.value,
            G1_23_JointIndex.kRightShoulderRoll.value,
            G1_23_JointIndex.kRightShoulderYaw.value,
            G1_23_JointIndex.kRightElbow.value,
        ]
        return motor_index.value in weak_motors
    
    def _Is_wrist_motor(self, motor_index):
        wrist_motors = [
            G1_23_JointIndex.kLeftWristRoll.value,
            G1_23_JointIndex.kRightWristRoll.value,
        ]
        return motor_index.value in wrist_motors

class G1_23_JointArmIndex(IntEnum):
    # Left arm
    kLeftShoulderPitch = 15
    kLeftShoulderRoll = 16
    kLeftShoulderYaw = 17
    kLeftElbow = 18
    kLeftWristRoll = 19

    # Right arm
    kRightShoulderPitch = 22
    kRightShoulderRoll = 23
    kRightShoulderYaw = 24
    kRightElbow = 25
    kRightWristRoll = 26

class G1_23_JointIndex(IntEnum):
    # Left leg
    kLeftHipPitch = 0
    kLeftHipRoll = 1
    kLeftHipYaw = 2
    kLeftKnee = 3
    kLeftAnklePitch = 4
    kLeftAnkleRoll = 5

    # Right leg
    kRightHipPitch = 6
    kRightHipRoll = 7
    kRightHipYaw = 8
    kRightKnee = 9
    kRightAnklePitch = 10
    kRightAnkleRoll = 11

    kWaistYaw = 12
    kWaistRollNotUsed = 13
    kWaistPitchNotUsed = 14

    # Left arm
    kLeftShoulderPitch = 15
    kLeftShoulderRoll = 16
    kLeftShoulderYaw = 17
    kLeftElbow = 18
    kLeftWristRoll = 19
    kLeftWristPitchNotUsed = 20
    kLeftWristyawNotUsed = 21

    # Right arm
    kRightShoulderPitch = 22
    kRightShoulderRoll = 23
    kRightShoulderYaw = 24
    kRightElbow = 25
    kRightWristRoll = 26
    kRightWristPitchNotUsed = 27
    kRightWristYawNotUsed = 28
    
    # not used
    kNotUsedJoint0 = 29
    kNotUsedJoint1 = 30
    kNotUsedJoint2 = 31
    kNotUsedJoint3 = 32
    kNotUsedJoint4 = 33
    kNotUsedJoint5 = 34

class H1_2_ArmController:
    def __init__(self, simulation_mode = False):
        self.simulation_mode = simulation_mode
        
        logger_mp.info("Initialize H1_2_ArmController...")
        self.q_target = np.zeros(14)
        self.tauff_target = np.zeros(14)

        self.kp_high = 300.0
        self.kd_high = 5.0
        self.kp_low = 140.0
        self.kd_low = 3.0
        self.kp_wrist = 50.0
        self.kd_wrist = 2.0

        self.all_motor_q = None
        self.arm_velocity_limit = 20.0
        self.control_dt = 1.0 / 250.0

        self._speed_gradual_max = False
        self._gradual_start_time = None
        self._gradual_time = None

        # initialize lowcmd publisher and lowstate subscriber
        ChannelFactoryInitialize(0)
        self.lowcmd_publisher = ChannelPublisher(kTopicLowCommand_Debug, hg_LowCmd)
        self.lowcmd_publisher.Init()
        self.lowstate_subscriber = ChannelSubscriber(kTopicLowState, hg_LowState)
        self.lowstate_subscriber.Init()
        self.lowstate_buffer = DataBuffer()

        # initialize subscribe thread
        self.subscribe_thread = threading.Thread(target=self._subscribe_motor_state)
        self.subscribe_thread.daemon = True
        self.subscribe_thread.start()

        while not self.lowstate_buffer.GetData():
            time.sleep(0.01)
            logger_mp.warning("[H1_2_ArmController] Waiting to subscribe dds...")
        logger_mp.info("[H1_2_ArmController] Subscribe dds ok.")

        # initialize hg's lowcmd msg
        self.crc = CRC()
        self.msg = unitree_hg_msg_dds__LowCmd_()
        self.msg.mode_pr = 0
        self.msg.mode_machine = self.get_mode_machine()

        self.all_motor_q = self.get_current_motor_q()
        logger_mp.info(f"Current all body motor state q:\n{self.all_motor_q} \n")
        logger_mp.info(f"Current two arms motor state q:\n{self.get_current_dual_arm_q()}\n")
        logger_mp.info("Lock all joints except two arms...\n")

        arm_indices = set(member.value for member in H1_2_JointArmIndex)
        for id in H1_2_JointIndex:
            self.msg.motor_cmd[id].mode = 1
            if id.value in arm_indices:
                if self._Is_wrist_motor(id):
                    self.msg.motor_cmd[id].kp = self.kp_wrist
                    self.msg.motor_cmd[id].kd = self.kd_wrist
                else:
                    self.msg.motor_cmd[id].kp = self.kp_low
                    self.msg.motor_cmd[id].kd = self.kd_low
            else:
                if self._Is_weak_motor(id):
                    self.msg.motor_cmd[id].kp = self.kp_low
                    self.msg.motor_cmd[id].kd = self.kd_low
                else:
                    self.msg.motor_cmd[id].kp = self.kp_high
                    self.msg.motor_cmd[id].kd = self.kd_high
            self.msg.motor_cmd[id].q  = self.all_motor_q[id]
        logger_mp.info("Lock OK!\n")

        # initialize publish thread
        self.publish_thread = threading.Thread(target=self._ctrl_motor_state)
        self.ctrl_lock = threading.Lock()
        self.publish_thread.daemon = True
        self.publish_thread.start()

        logger_mp.info("Initialize H1_2_ArmController OK!\n")

    def _subscribe_motor_state(self):
        while True:
            msg = self.lowstate_subscriber.Read()
            if msg is not None:
                lowstate = H1_2_LowState()
                for id in range(H1_2_Num_Motors):
                    lowstate.motor_state[id].q  = msg.motor_state[id].q
                    lowstate.motor_state[id].dq = msg.motor_state[id].dq
                self.lowstate_buffer.SetData(lowstate)
            time.sleep(0.002)

    def clip_arm_q_target(self, target_q, velocity_limit):
        current_q = self.get_current_dual_arm_q()
        delta = target_q - current_q
        motion_scale = np.max(np.abs(delta)) / (velocity_limit * self.control_dt)
        cliped_arm_q_target = current_q + delta / max(motion_scale, 1.0)
        return cliped_arm_q_target

    def _ctrl_motor_state(self):
        while True:
            start_time = time.time()

            with self.ctrl_lock:
                arm_q_target     = self.q_target
                arm_tauff_target = self.tauff_target

            if self.simulation_mode:
                cliped_arm_q_target = arm_q_target
            else:
                cliped_arm_q_target = self.clip_arm_q_target(arm_q_target, velocity_limit = self.arm_velocity_limit)

            for idx, id in enumerate(H1_2_JointArmIndex):
                self.msg.motor_cmd[id].q = cliped_arm_q_target[idx]
                self.msg.motor_cmd[id].dq = 0
                self.msg.motor_cmd[id].tau = arm_tauff_target[idx]      

            self.msg.crc = self.crc.Crc(self.msg)
            self.lowcmd_publisher.Write(self.msg)

            if self._speed_gradual_max is True:
                t_elapsed = start_time - self._gradual_start_time
                self.arm_velocity_limit = 20.0 + (10.0 * min(1.0, t_elapsed / 5.0))

            current_time = time.time()
            all_t_elapsed = current_time - start_time
            sleep_time = max(0, (self.control_dt - all_t_elapsed))
            time.sleep(sleep_time)
            # logger_mp.debug(f"arm_velocity_limit:{self.arm_velocity_limit}")
            # logger_mp.debug(f"sleep_time:{sleep_time}")

    def ctrl_dual_arm(self, q_target, tauff_target):
        '''Set control target values q & tau of the left and right arm motors.'''
        with self.ctrl_lock:
            self.q_target = q_target
            self.tauff_target = tauff_target

    def get_mode_machine(self):
        '''Return current dds mode machine.'''
        return self.lowstate_subscriber.Read().mode_machine
    
    def get_current_motor_q(self):
        '''Return current state q of all body motors.'''
        return np.array([self.lowstate_buffer.GetData().motor_state[id].q for id in H1_2_JointIndex])
    
    def get_current_dual_arm_q(self):
        '''Return current state q of the left and right arm motors.'''
        return np.array([self.lowstate_buffer.GetData().motor_state[id].q for id in H1_2_JointArmIndex])
    
    def get_current_dual_arm_dq(self):
        '''Return current state dq of the left and right arm motors.'''
        return np.array([self.lowstate_buffer.GetData().motor_state[id].dq for id in H1_2_JointArmIndex])
    
    def ctrl_dual_arm_go_home(self):
        '''Move both the left and right arms of the robot to their home position by setting the target joint angles (q) and torques (tau) to zero.'''
        logger_mp.info("[H1_2_ArmController] ctrl_dual_arm_go_home start...")
        max_attempts = 100
        current_attempts = 0
        with self.ctrl_lock:
            self.q_target = np.zeros(14)
            # self.tauff_target = np.zeros(14)
        tolerance = 0.05  # Tolerance threshold for joint angles to determine "close to zero", can be adjusted based on your motor's precision requirements
        while current_attempts < max_attempts:
            current_q = self.get_current_dual_arm_q()
            if np.all(np.abs(current_q) < tolerance):
                logger_mp.info("[H1_2_ArmController] both arms have reached the home position.")
                break
            current_attempts += 1
            time.sleep(0.05)

    def speed_gradual_max(self, t = 5.0):
        '''Parameter t is the total time required for arms velocity to gradually increase to its maximum value, in seconds. The default is 5.0.'''
        self._gradual_start_time = time.time()
        self._gradual_time = t
        self._speed_gradual_max = True

    def speed_instant_max(self):
        '''set arms velocity to the maximum value immediately, instead of gradually increasing.'''
        self.arm_velocity_limit = 30.0

    def _Is_weak_motor(self, motor_index):
        weak_motors = [
            H1_2_JointIndex.kLeftAnkle.value,
            H1_2_JointIndex.kRightAnkle.value,
            # Left arm
            H1_2_JointIndex.kLeftShoulderPitch.value,
            H1_2_JointIndex.kLeftShoulderRoll.value,
            H1_2_JointIndex.kLeftShoulderYaw.value,
            H1_2_JointIndex.kLeftElbowPitch.value,
            # Right arm
            H1_2_JointIndex.kRightShoulderPitch.value,
            H1_2_JointIndex.kRightShoulderRoll.value,
            H1_2_JointIndex.kRightShoulderYaw.value,
            H1_2_JointIndex.kRightElbowPitch.value,
        ]
        return motor_index.value in weak_motors
    
    def _Is_wrist_motor(self, motor_index):
        wrist_motors = [
            H1_2_JointIndex.kLeftElbowRoll.value,
            H1_2_JointIndex.kLeftWristPitch.value,
            H1_2_JointIndex.kLeftWristyaw.value,
            H1_2_JointIndex.kRightElbowRoll.value,
            H1_2_JointIndex.kRightWristPitch.value,
            H1_2_JointIndex.kRightWristYaw.value,
        ]
        return motor_index.value in wrist_motors
    
class H1_2_JointArmIndex(IntEnum):
    # Left arm
    kLeftShoulderPitch = 13
    kLeftShoulderRoll = 14
    kLeftShoulderYaw = 15
    kLeftElbowPitch = 16
    kLeftElbowRoll = 17
    kLeftWristPitch = 18
    kLeftWristyaw = 19

    # Right arm
    kRightShoulderPitch = 20
    kRightShoulderRoll = 21
    kRightShoulderYaw = 22
    kRightElbowPitch = 23
    kRightElbowRoll = 24
    kRightWristPitch = 25
    kRightWristYaw = 26

class H1_2_JointIndex(IntEnum):
    # Left leg
    kLeftHipYaw = 0
    kLeftHipRoll = 1
    kLeftHipPitch = 2
    kLeftKnee = 3
    kLeftAnkle = 4
    kLeftAnkleRoll = 5

    # Right leg
    kRightHipYaw = 6
    kRightHipRoll = 7
    kRightHipPitch = 8
    kRightKnee = 9
    kRightAnkle = 10
    kRightAnkleRoll = 11

    kWaistYaw = 12

    # Left arm
    kLeftShoulderPitch = 13
    kLeftShoulderRoll = 14
    kLeftShoulderYaw = 15
    kLeftElbowPitch = 16
    kLeftElbowRoll = 17
    kLeftWristPitch = 18
    kLeftWristyaw = 19

    # Right arm
    kRightShoulderPitch = 20
    kRightShoulderRoll = 21
    kRightShoulderYaw = 22
    kRightElbowPitch = 23
    kRightElbowRoll = 24
    kRightWristPitch = 25
    kRightWristYaw = 26

    kNotUsedJoint0 = 27
    kNotUsedJoint1 = 28
    kNotUsedJoint2 = 29
    kNotUsedJoint3 = 30
    kNotUsedJoint4 = 31
    kNotUsedJoint5 = 32
    kNotUsedJoint6 = 33
    kNotUsedJoint7 = 34

class H1_ArmController:
    def __init__(self, simulation_mode = False):
        self.simulation_mode = simulation_mode
        
        logger_mp.info("Initialize H1_ArmController...")
        self.q_target = np.zeros(8)
        self.tauff_target = np.zeros(8)

        self.kp_high = 300.0
        self.kd_high = 5.0
        self.kp_low = 140.0
        self.kd_low = 3.0

        self.all_motor_q = None
        self.arm_velocity_limit = 20.0
        self.control_dt = 1.0 / 250.0

        self._speed_gradual_max = False
        self._gradual_start_time = None
        self._gradual_time = None

        # initialize lowcmd publisher and lowstate subscriber
        ChannelFactoryInitialize(0)
        self.lowcmd_publisher = ChannelPublisher(kTopicLowCommand_Debug, go_LowCmd)
        self.lowcmd_publisher.Init()
        self.lowstate_subscriber = ChannelSubscriber(kTopicLowState, go_LowState)
        self.lowstate_subscriber.Init()
        self.lowstate_buffer = DataBuffer()

        # initialize subscribe thread
        self.subscribe_thread = threading.Thread(target=self._subscribe_motor_state)
        self.subscribe_thread.daemon = True
        self.subscribe_thread.start()

        while not self.lowstate_buffer.GetData():
            time.sleep(0.01)
            logger_mp.warning("[H1_ArmController] Waiting to subscribe dds...")
        logger_mp.info("[H1_ArmController] Subscribe dds ok.")

        # initialize h1's lowcmd msg
        self.crc = CRC()
        self.msg = unitree_go_msg_dds__LowCmd_()
        self.msg.head[0] = 0xFE
        self.msg.head[1] = 0xEF
        self.msg.level_flag = 0xFF
        self.msg.gpio = 0

        self.all_motor_q = self.get_current_motor_q()
        logger_mp.info(f"Current all body motor state q:\n{self.all_motor_q} \n")
        logger_mp.info(f"Current two arms motor state q:\n{self.get_current_dual_arm_q()}\n")
        logger_mp.info("Lock all joints except two arms...\n")

        for id in H1_JointIndex:
            if self._Is_weak_motor(id):
                self.msg.motor_cmd[id].kp = self.kp_low
                self.msg.motor_cmd[id].kd = self.kd_low
                self.msg.motor_cmd[id].mode = 0x01
            else:
                self.msg.motor_cmd[id].kp = self.kp_high
                self.msg.motor_cmd[id].kd = self.kd_high
                self.msg.motor_cmd[id].mode = 0x0A
            self.msg.motor_cmd[id].q  = self.all_motor_q[id]
        logger_mp.info("Lock OK!\n")

        # initialize publish thread
        self.publish_thread = threading.Thread(target=self._ctrl_motor_state)
        self.ctrl_lock = threading.Lock()
        self.publish_thread.daemon = True
        self.publish_thread.start()

        logger_mp.info("Initialize H1_ArmController OK!\n")

    def _subscribe_motor_state(self):
        while True:
            msg = self.lowstate_subscriber.Read()
            if msg is not None:
                lowstate = H1_LowState()
                for id in range(H1_Num_Motors):
                    lowstate.motor_state[id].q  = msg.motor_state[id].q
                    lowstate.motor_state[id].dq = msg.motor_state[id].dq
                self.lowstate_buffer.SetData(lowstate)
            time.sleep(0.002)

    def clip_arm_q_target(self, target_q, velocity_limit):
        current_q = self.get_current_dual_arm_q()
        delta = target_q - current_q
        motion_scale = np.max(np.abs(delta)) / (velocity_limit * self.control_dt)
        cliped_arm_q_target = current_q + delta / max(motion_scale, 1.0)
        return cliped_arm_q_target

    def _ctrl_motor_state(self):
        while True:
            start_time = time.time()

            with self.ctrl_lock:
                arm_q_target     = self.q_target
                arm_tauff_target = self.tauff_target

            if self.simulation_mode:
                cliped_arm_q_target = arm_q_target
            else:
                cliped_arm_q_target = self.clip_arm_q_target(arm_q_target, velocity_limit = self.arm_velocity_limit)

            for idx, id in enumerate(H1_JointArmIndex):
                self.msg.motor_cmd[id].q = cliped_arm_q_target[idx]
                self.msg.motor_cmd[id].dq = 0
                self.msg.motor_cmd[id].tau = arm_tauff_target[idx]      

            self.msg.crc = self.crc.Crc(self.msg)
            self.lowcmd_publisher.Write(self.msg)

            if self._speed_gradual_max is True:
                t_elapsed = start_time - self._gradual_start_time
                self.arm_velocity_limit = 20.0 + (10.0 * min(1.0, t_elapsed / 5.0))

            current_time = time.time()
            all_t_elapsed = current_time - start_time
            sleep_time = max(0, (self.control_dt - all_t_elapsed))
            time.sleep(sleep_time)
            # logger_mp.debug(f"arm_velocity_limit:{self.arm_velocity_limit}")
            # logger_mp.debug(f"sleep_time:{sleep_time}")

    def ctrl_dual_arm(self, q_target, tauff_target):
        '''Set control target values q & tau of the left and right arm motors.'''
        with self.ctrl_lock:
            self.q_target = q_target
            self.tauff_target = tauff_target
    
    def get_current_motor_q(self):
        '''Return current state q of all body motors.'''
        return np.array([self.lowstate_buffer.GetData().motor_state[id].q for id in H1_JointIndex])
    
    def get_current_dual_arm_q(self):
        '''Return current state q of the left and right arm motors.'''
        return np.array([self.lowstate_buffer.GetData().motor_state[id].q for id in H1_JointArmIndex])
    
    def get_current_dual_arm_dq(self):
        '''Return current state dq of the left and right arm motors.'''
        return np.array([self.lowstate_buffer.GetData().motor_state[id].dq for id in H1_JointArmIndex])
    
    def ctrl_dual_arm_go_home(self):
        '''Move both the left and right arms of the robot to their home position by setting the target joint angles (q) and torques (tau) to zero.'''
        logger_mp.info("[H1_ArmController] ctrl_dual_arm_go_home start...")
        max_attempts = 100
        current_attempts = 0
        with self.ctrl_lock:
            self.q_target = np.zeros(8)
            # self.tauff_target = np.zeros(8)
        tolerance = 0.05  # Tolerance threshold for joint angles to determine "close to zero", can be adjusted based on your motor's precision requirements
        while current_attempts < max_attempts:
            current_q = self.get_current_dual_arm_q()
            if np.all(np.abs(current_q) < tolerance):
                logger_mp.info("[H1_ArmController] both arms have reached the home position.")
                break
            current_attempts += 1
            time.sleep(0.05)

    def speed_gradual_max(self, t = 5.0):
        '''Parameter t is the total time required for arms velocity to gradually increase to its maximum value, in seconds. The default is 5.0.'''
        self._gradual_start_time = time.time()
        self._gradual_time = t
        self._speed_gradual_max = True

    def speed_instant_max(self):
        '''set arms velocity to the maximum value immediately, instead of gradually increasing.'''
        self.arm_velocity_limit = 30.0

    def _Is_weak_motor(self, motor_index):
        weak_motors = [
            H1_JointIndex.kLeftAnkle.value,
            H1_JointIndex.kRightAnkle.value,
            # Left arm
            H1_JointIndex.kLeftShoulderPitch.value,
            H1_JointIndex.kLeftShoulderRoll.value,
            H1_JointIndex.kLeftShoulderYaw.value,
            H1_JointIndex.kLeftElbow.value,
            # Right arm
            H1_JointIndex.kRightShoulderPitch.value,
            H1_JointIndex.kRightShoulderRoll.value,
            H1_JointIndex.kRightShoulderYaw.value,
            H1_JointIndex.kRightElbow.value,
        ]
        return motor_index.value in weak_motors
    
class H1_JointArmIndex(IntEnum):
    # Unlike G1 and H1_2, the arm order in DDS messages for H1 is right then left. 
    # Therefore, the purpose of switching the order here is to maintain consistency with G1 and H1_2.
    # Left arm
    kLeftShoulderPitch = 16
    kLeftShoulderRoll = 17
    kLeftShoulderYaw = 18
    kLeftElbow = 19
    # Right arm
    kRightShoulderPitch = 12
    kRightShoulderRoll = 13
    kRightShoulderYaw = 14
    kRightElbow = 15

class H1_JointIndex(IntEnum):
    kRightHipRoll = 0
    kRightHipPitch = 1
    kRightKnee = 2
    kLeftHipRoll = 3
    kLeftHipPitch = 4
    kLeftKnee = 5
    kWaistYaw = 6
    kLeftHipYaw = 7
    kRightHipYaw = 8
    kNotUsedJoint = 9
    kLeftAnkle = 10
    kRightAnkle = 11
    # Right arm
    kRightShoulderPitch = 12
    kRightShoulderRoll = 13
    kRightShoulderYaw = 14
    kRightElbow = 15
    # Left arm
    kLeftShoulderPitch = 16
    kLeftShoulderRoll = 17
    kLeftShoulderYaw = 18
    kLeftElbow = 19

if __name__ == "__main__":
    from robot_arm_ik import G1_29_ArmIK, G1_23_ArmIK, H1_2_ArmIK, H1_ArmIK
    import pinocchio as pin 

    arm_ik = G1_29_ArmIK(Unit_Test = True, Visualization = False)
    arm = G1_29_ArmController(simulation_mode=True)
    # arm_ik = G1_23_ArmIK(Unit_Test = True, Visualization = False)
    # arm = G1_23_ArmController()
    # arm_ik = H1_2_ArmIK(Unit_Test = True, Visualization = False)
    # arm = H1_2_ArmController()
    # arm_ik = H1_ArmIK(Unit_Test = True, Visualization = True)
    # arm = H1_ArmController()

    # initial positon
    L_tf_target = pin.SE3(
        pin.Quaternion(1, 0, 0, 0),
        np.array([0.25, +0.25, 0.1]),
    )

    R_tf_target = pin.SE3(
        pin.Quaternion(1, 0, 0, 0),
        np.array([0.25, -0.25, 0.1]),
    )

    rotation_speed = 0.005  # Rotation speed in radians per iteration

    user_input = input("Please enter the start signal (enter 's' to start the subsequent program): \n")
    if user_input.lower() == 's':
        step = 0
        arm.speed_gradual_max()
        while True:
            if step <= 120:
                angle = rotation_speed * step
                L_quat = pin.Quaternion(np.cos(angle / 2), 0, np.sin(angle / 2), 0)  # y axis
                R_quat = pin.Quaternion(np.cos(angle / 2), 0, 0, np.sin(angle / 2))  # z axis

                L_tf_target.translation += np.array([0.001,  0.001, 0.001])
                R_tf_target.translation += np.array([0.001, -0.001, 0.001])
            else:
                angle = rotation_speed * (240 - step)
                L_quat = pin.Quaternion(np.cos(angle / 2), 0, np.sin(angle / 2), 0)  # y axis
                R_quat = pin.Quaternion(np.cos(angle / 2), 0, 0, np.sin(angle / 2))  # z axis

                L_tf_target.translation -= np.array([0.001,  0.001, 0.001])
                R_tf_target.translation -= np.array([0.001, -0.001, 0.001])

            L_tf_target.rotation = L_quat.toRotationMatrix()
            R_tf_target.rotation = R_quat.toRotationMatrix()

            current_lr_arm_q  = arm.get_current_dual_arm_q()
            current_lr_arm_dq = arm.get_current_dual_arm_dq()

            sol_q, sol_tauff = arm_ik.solve_ik(L_tf_target.homogeneous, R_tf_target.homogeneous, current_lr_arm_q, current_lr_arm_dq)

            arm.ctrl_dual_arm(sol_q, sol_tauff)

            step += 1
            if step > 240:
                step = 0
            time.sleep(0.01)<|MERGE_RESOLUTION|>--- conflicted
+++ resolved
@@ -81,15 +81,8 @@
         self._gradual_time = None
 
         # initialize lowcmd publisher and lowstate subscriber
-<<<<<<< HEAD
-        ChannelFactoryInitialize(1)
-        if self.debug_mode:
-            self.lowcmd_publisher = ChannelPublisher(kTopicLowCommand_Debug, hg_LowCmd)
-        else:
-=======
         ChannelFactoryInitialize(0)
         if self.motion_mode:
->>>>>>> 375cdc27
             self.lowcmd_publisher = ChannelPublisher(kTopicLowCommand_Motion, hg_LowCmd)
         else:
             self.lowcmd_publisher = ChannelPublisher(kTopicLowCommand_Debug, hg_LowCmd)
@@ -636,7 +629,7 @@
         self._gradual_time = None
 
         # initialize lowcmd publisher and lowstate subscriber
-        ChannelFactoryInitialize(0)
+        ChannelFactoryInitialize(1)
         self.lowcmd_publisher = ChannelPublisher(kTopicLowCommand_Debug, hg_LowCmd)
         self.lowcmd_publisher.Init()
         self.lowstate_subscriber = ChannelSubscriber(kTopicLowState, hg_LowState)
