import numpy as np
import time
import argparse
import cv2
from multiprocessing import shared_memory, Value, Array, Lock
import threading
import logging_mp
logging_mp.basic_config(level=logging_mp.INFO)
logger_mp = logging_mp.get_logger(__name__)

import os 
import sys
current_dir = os.path.dirname(os.path.abspath(__file__))
parent_dir = os.path.dirname(current_dir)
sys.path.append(parent_dir)

from teleop.open_television import TeleVisionWrapper
from teleop.robot_control.robot_arm import G1_29_ArmController, G1_23_ArmController, H1_2_ArmController, H1_ArmController
from teleop.robot_control.robot_arm_ik import G1_29_ArmIK, G1_23_ArmIK, H1_2_ArmIK, H1_ArmIK
from teleop.robot_control.robot_hand_unitree import Dex3_1_Controller, Gripper_Controller
from teleop.robot_control.robot_hand_inspire import Inspire_Controller
from teleop.image_server.image_client import ImageClient
from teleop.utils.episode_writer import EpisodeWriter
from sshkeyboard import listen_keyboard, stop_listening

# for simulation
from unitree_sdk2py.core.channel import ChannelPublisher
from unitree_sdk2py.idl.std_msgs.msg.dds_ import String_
def publish_reset_category(category: int,publisher): # Scene Reset signal
    msg = String_(data=str(category))
    publisher.Write(msg)
    logger_mp.info(f"published reset category: {category}")

# state transition
start_signal = False
running = True
should_toggle_recording = False
is_recording = False
def on_press(key):
    global running, start_signal, should_toggle_recording
    if key == 'r':
        start_signal = True
        logger_mp.info("Program start signal received.")
<<<<<<< HEAD
    elif key == 's':
        stop_listening()
        running = False
    elif key == 'q':
=======
    elif start_signal == True and key == 'q':
        stop_listening()
        running = False
    elif start_signal == True and key == 's':
>>>>>>> 375cdc27
        should_toggle_recording = True
    else:
        logger_mp.info(f"{key} was pressed, but no action is defined for this key.")
listen_keyboard_thread = threading.Thread(target=listen_keyboard, kwargs={"on_press": on_press, "until": None, "sequential": False,}, daemon=True)
listen_keyboard_thread.start()

if __name__ == '__main__':
    parser = argparse.ArgumentParser()
    parser.add_argument('--task_dir', type = str, default = './utils/data', help = 'path to save data')
    parser.add_argument('--frequency', type = float, default = 90.0, help = 'save data\'s frequency')

    parser.add_argument('--xr-mode', type=str, choices=['hand', 'controller'], default='hand', help='Select XR device tracking source')
    parser.add_argument('--arm', type=str, choices=['G1_29', 'G1_23', 'H1_2', 'H1'], default='G1_29', help='Select arm controller')
    parser.add_argument('--ee', type=str, choices=['dex3', 'gripper', 'inspire1'], help='Select end effector controller')

    parser.add_argument('--record', action = 'store_true', help = 'Enable data recording')
    parser.add_argument('--motion', action = 'store_true', help = 'Enable motion control mode')
    parser.add_argument('--headless', action='store_true', help='Enable headless mode (no display)')
    parser.add_argument('--sim', action = 'store_true', help = 'Enable isaac simulation mode')

    args = parser.parse_args()
    logger_mp.info(f"args: {args}")

    # image client: img_config should be the same as the configuration in image_server.py (of Robot's development computing unit)
    if args.sim:
        img_config = {
            'fps': 30,
            'head_camera_type': 'opencv',
            'head_camera_image_shape': [480, 640],  # Head camera resolution
            'head_camera_id_numbers': [0],
            'wrist_camera_type': 'opencv',
            'wrist_camera_image_shape': [480, 640],  # Wrist camera resolution
            'wrist_camera_id_numbers': [2, 4],
        }
    else:
        img_config = {
            'fps': 30,
            'head_camera_type': 'opencv',
            'head_camera_image_shape': [480, 1280],  # Head camera resolution
            'head_camera_id_numbers': [0],
            'wrist_camera_type': 'opencv',
            'wrist_camera_image_shape': [480, 640],  # Wrist camera resolution
            'wrist_camera_id_numbers': [2, 4],
        }


    ASPECT_RATIO_THRESHOLD = 2.0 # If the aspect ratio exceeds this value, it is considered binocular
    if len(img_config['head_camera_id_numbers']) > 1 or (img_config['head_camera_image_shape'][1] / img_config['head_camera_image_shape'][0] > ASPECT_RATIO_THRESHOLD):
        BINOCULAR = True
    else:
        BINOCULAR = False
    if 'wrist_camera_type' in img_config:
        WRIST = True
    else:
        WRIST = False
    
    if BINOCULAR and not (img_config['head_camera_image_shape'][1] / img_config['head_camera_image_shape'][0] > ASPECT_RATIO_THRESHOLD):
        tv_img_shape = (img_config['head_camera_image_shape'][0], img_config['head_camera_image_shape'][1] * 2, 3)
    else:
        tv_img_shape = (img_config['head_camera_image_shape'][0], img_config['head_camera_image_shape'][1], 3)

    tv_img_shm = shared_memory.SharedMemory(create = True, size = np.prod(tv_img_shape) * np.uint8().itemsize)
    tv_img_array = np.ndarray(tv_img_shape, dtype = np.uint8, buffer = tv_img_shm.buf)

    if WRIST and args.sim:
        wrist_img_shape = (img_config['wrist_camera_image_shape'][0], img_config['wrist_camera_image_shape'][1] * 2, 3)
        wrist_img_shm = shared_memory.SharedMemory(create = True, size = np.prod(wrist_img_shape) * np.uint8().itemsize)
        wrist_img_array = np.ndarray(wrist_img_shape, dtype = np.uint8, buffer = wrist_img_shm.buf)
        img_client = ImageClient(tv_img_shape = tv_img_shape, tv_img_shm_name = tv_img_shm.name, 
                                 wrist_img_shape = wrist_img_shape, wrist_img_shm_name = wrist_img_shm.name, server_address="127.0.0.1")
    elif WRIST and not args.sim:
        wrist_img_shape = (img_config['wrist_camera_image_shape'][0], img_config['wrist_camera_image_shape'][1] * 2, 3)
        wrist_img_shm = shared_memory.SharedMemory(create = True, size = np.prod(wrist_img_shape) * np.uint8().itemsize)
        wrist_img_array = np.ndarray(wrist_img_shape, dtype = np.uint8, buffer = wrist_img_shm.buf)
        img_client = ImageClient(tv_img_shape = tv_img_shape, tv_img_shm_name = tv_img_shm.name, 
                                 wrist_img_shape = wrist_img_shape, wrist_img_shm_name = wrist_img_shm.name)
    else:
        img_client = ImageClient(tv_img_shape = tv_img_shape, tv_img_shm_name = tv_img_shm.name)

    image_receive_thread = threading.Thread(target = img_client.receive_process, daemon = True)
    image_receive_thread.daemon = True
    image_receive_thread.start()

    # television: obtain hand pose data from the XR device and transmit the robot's head camera image to the XR device.
    tv_wrapper = TeleVisionWrapper(binocular=BINOCULAR, use_hand_tracking=args.xr_mode == 'hand', img_shape=tv_img_shape, img_shm_name=tv_img_shm.name, 
                                   return_state_data=True, return_hand_rot_data = False)

    # arm
    if args.arm == 'G1_29':
        arm_ctrl = G1_29_ArmController(motion_mode=args.motion, simulation_mode=args.sim)
        arm_ik = G1_29_ArmIK()
    elif args.arm == 'G1_23':
        arm_ctrl = G1_23_ArmController(simulation_mode=args.sim)
        arm_ik = G1_23_ArmIK()
    elif args.arm == 'H1_2':
        arm_ctrl = H1_2_ArmController(simulation_mode=args.sim)
        arm_ik = H1_2_ArmIK()
    elif args.arm == 'H1':
        arm_ctrl = H1_ArmController(simulation_mode=args.sim)
        arm_ik = H1_ArmIK()

    # end-effector
    if args.ee == "dex3":
        left_hand_pos_array = Array('d', 75, lock = True)      # [input]
        right_hand_pos_array = Array('d', 75, lock = True)     # [input]
        dual_hand_data_lock = Lock()
        dual_hand_state_array = Array('d', 14, lock = False)   # [output] current left, right hand state(14) data.
        dual_hand_action_array = Array('d', 14, lock = False)  # [output] current left, right hand action(14) data.
        hand_ctrl = Dex3_1_Controller(left_hand_pos_array, right_hand_pos_array, dual_hand_data_lock, dual_hand_state_array, dual_hand_action_array)
    elif args.ee == "gripper":
        left_gripper_value = Value('d', 0.0, lock=True)        # [input]
        right_gripper_value = Value('d', 0.0, lock=True)       # [input]
        dual_gripper_data_lock = Lock()
        dual_gripper_state_array = Array('d', 2, lock=False)   # current left, right gripper state(2) data.
        dual_gripper_action_array = Array('d', 2, lock=False)  # current left, right gripper action(2) data.
        gripper_ctrl = Gripper_Controller(left_gripper_value, right_gripper_value, dual_gripper_data_lock, dual_gripper_state_array, dual_gripper_action_array, simulation_mode=args.sim)
    elif args.ee == "inspire1":
        left_hand_pos_array = Array('d', 75, lock = True)      # [input]
        right_hand_pos_array = Array('d', 75, lock = True)     # [input]
        dual_hand_data_lock = Lock()
        dual_hand_state_array = Array('d', 12, lock = False)   # [output] current left, right hand state(12) data.
        dual_hand_action_array = Array('d', 12, lock = False)  # [output] current left, right hand action(12) data.
        hand_ctrl = Inspire_Controller(left_hand_pos_array, right_hand_pos_array, dual_hand_data_lock, dual_hand_state_array, dual_hand_action_array)
    else:
        pass

    # simulation mode
    if args.sim:
        reset_pose_publisher = ChannelPublisher("rt/reset_pose/cmd", String_)
        reset_pose_publisher.Init()
<<<<<<< HEAD
        from teleop.utils.sim_state_topic import start_sim_state_subscribe
        sim_state_subscriber = start_sim_state_subscribe()
        # from teleop.utils.sim_state_client import SimStateClient
        # sim_state_client = SimStateClient()
        # sim_state_client.Init()
        # sim_state_client.SetTimeout(5.0)
        # sim_state_client.WaitLeaseApplied()
        # c=1
=======

>>>>>>> 375cdc27
    # xr mode
    if args.xr_mode == 'controller' and args.motion:
        from unitree_sdk2py.g1.loco.g1_loco_client import LocoClient
        sport_client = LocoClient()
        sport_client.SetTimeout(0.0001)
        sport_client.Init()
    
    if args.record and args.headless:
        recorder = EpisodeWriter(task_dir = args.task_dir, frequency = args.frequency, rerun_log = False)
    elif args.record and not args.headless:
        recorder = EpisodeWriter(task_dir = args.task_dir, frequency = args.frequency, rerun_log = True)
        
    try:
        logger_mp.info("Please enter the start signal (enter 'r' to start the subsequent program)")
        while not start_signal:
            time.sleep(0.01)
        arm_ctrl.speed_gradual_max()
        while running:
            start_time = time.time()

            if not args.headless:
                tv_resized_image = cv2.resize(tv_img_array, (tv_img_shape[1] // 2, tv_img_shape[0] // 2))
                cv2.imshow("record image", tv_resized_image)
                key = cv2.waitKey(1) & 0xFF
                if key == ord('s'):
                    stop_listening()
                    running = False
                    if args.sim:
                        publish_reset_category(2, reset_pose_publisher)
                elif key == ord('q'):
                    should_toggle_recording = True
                elif key == ord('a'):
                    if args.sim:
                        publish_reset_category(2, reset_pose_publisher)

            if args.record and should_toggle_recording:
                should_toggle_recording = False
                if not is_recording:
                    if recorder.create_episode():
                        is_recording = True
                    else:
                        logger_mp.error("Failed to create episode. Recording not started.")
                else:
                    is_recording = False
                    recorder.save_episode()
                    if args.sim:
                        publish_reset_category(1, reset_pose_publisher)
            # get input data
            tele_data = tv_wrapper.get_motion_state_data()
            if (args.ee == 'dex3' or args.ee == 'inspire1') and args.xr_mode == 'hand':
                with left_hand_pos_array.get_lock():
                    left_hand_pos_array[:] = tele_data.left_hand_pos.flatten()
                with right_hand_pos_array.get_lock():
                    right_hand_pos_array[:] = tele_data.right_hand_pos.flatten()
            elif args.ee == 'gripper' and args.xr_mode == 'controller':
                with left_gripper_value.get_lock():
                    left_gripper_value.value = tele_data.left_trigger_value
                with right_gripper_value.get_lock():
                    right_gripper_value.value = tele_data.right_trigger_value
            elif args.ee == 'gripper' and args.xr_mode == 'hand':
                with left_gripper_value.get_lock():
                    left_gripper_value.value = tele_data.left_pinch_value
                with right_gripper_value.get_lock():
                    right_gripper_value.value = tele_data.right_pinch_value
            else:
                pass        
            
            # high level control
            if args.xr_mode == 'controller' and args.motion:
                # quit teleoperate
                if tele_data.tele_state.right_aButton:
                    running = False
                # command robot to enter damping mode. soft emergency stop function
                if tele_data.tele_state.left_thumbstick_state and tele_data.tele_state.right_thumbstick_state:
                    sport_client.Damp()
                # control, limit velocity to within 0.3
                sport_client.Move(-tele_data.tele_state.left_thumbstick_value[1]  * 0.3,
                                    -tele_data.tele_state.left_thumbstick_value[0]  * 0.3,
                                    -tele_data.tele_state.right_thumbstick_value[0] * 0.3)

            # get current robot state data.
            current_lr_arm_q  = arm_ctrl.get_current_dual_arm_q()
            current_lr_arm_dq = arm_ctrl.get_current_dual_arm_dq()

            # solve ik using motor data and wrist pose, then use ik results to control arms.
            time_ik_start = time.time()
            sol_q, sol_tauff  = arm_ik.solve_ik(tele_data.left_arm_pose, tele_data.right_arm_pose, current_lr_arm_q, current_lr_arm_dq)
            time_ik_end = time.time()
            logger_mp.debug(f"ik:\t{round(time_ik_end - time_ik_start, 6)}")
            arm_ctrl.ctrl_dual_arm(sol_q, sol_tauff)

            # record data
            if args.record:
                # dex hand or gripper
                if args.ee == "dex3" and args.xr_mode == 'hand':
                    with dual_hand_data_lock:
                        left_ee_state = dual_hand_state_array[:7]
                        right_ee_state = dual_hand_state_array[-7:]
                        left_hand_action = dual_hand_action_array[:7]
                        right_hand_action = dual_hand_action_array[-7:]
                        current_body_state = []
                        current_body_action = []
                elif args.ee == "gripper" and args.xr_mode == 'hand':
                    with dual_gripper_data_lock:
                        left_ee_state = [dual_gripper_state_array[1]]
                        right_ee_state = [dual_gripper_state_array[0]]
                        left_hand_action = [dual_gripper_action_array[1]]
                        right_hand_action = [dual_gripper_action_array[0]]
                        current_body_state = []
                        current_body_action = []
                elif args.ee == "gripper" and args.xr_mode == 'controller':
                    with dual_gripper_data_lock:
                        left_ee_state = [dual_gripper_state_array[1]]
                        right_ee_state = [dual_gripper_state_array[0]]
                        left_hand_action = [dual_gripper_action_array[1]]
                        right_hand_action = [dual_gripper_action_array[0]]
                        current_body_state = arm_ctrl.get_current_motor_q().tolist()
                        current_body_action = [-tele_data.tele_state.left_thumbstick_value[1]  * 0.3,
                                                -tele_data.tele_state.left_thumbstick_value[0]  * 0.3,
                                                -tele_data.tele_state.right_thumbstick_value[0] * 0.3]
                elif args.ee == "inspire1" and args.xr_mode == 'hand':
                    with dual_hand_data_lock:
                        left_ee_state = dual_hand_state_array[:6]
                        right_ee_state = dual_hand_state_array[-6:]
                        left_hand_action = dual_hand_action_array[:6]
                        right_hand_action = dual_hand_action_array[-6:]
                        current_body_state = []
                        current_body_action = []
                else:
                    left_ee_state = []
                    right_ee_state = []
                    left_hand_action = []
                    right_hand_action = []
                    current_body_state = []
                    current_body_action = []
                # head image
                current_tv_image = tv_img_array.copy()
                # wrist image
                if WRIST:
                    current_wrist_image = wrist_img_array.copy()
                # arm state and action
                left_arm_state  = current_lr_arm_q[:7]
                right_arm_state = current_lr_arm_q[-7:]
                left_arm_action = sol_q[:7]
                right_arm_action = sol_q[-7:]
                if is_recording:
                    colors = {}
                    depths = {}
                    if BINOCULAR:
                        colors[f"color_{0}"] = current_tv_image[:, :tv_img_shape[1]//2]
                        colors[f"color_{1}"] = current_tv_image[:, tv_img_shape[1]//2:]
                        if WRIST:
                            colors[f"color_{2}"] = current_wrist_image[:, :wrist_img_shape[1]//2]
                            colors[f"color_{3}"] = current_wrist_image[:, wrist_img_shape[1]//2:]
                    else:
                        colors[f"color_{0}"] = current_tv_image
                        if WRIST:
                            colors[f"color_{1}"] = current_wrist_image[:, :wrist_img_shape[1]//2]
                            colors[f"color_{2}"] = current_wrist_image[:, wrist_img_shape[1]//2:]
                    states = {
                        "left_arm": {                                                                    
                            "qpos":   left_arm_state.tolist(),    # numpy.array -> list
                            "qvel":   [],                          
                            "torque": [],                        
                        }, 
                        "right_arm": {                                                                    
                            "qpos":   right_arm_state.tolist(),       
                            "qvel":   [],                          
                            "torque": [],                         
                        },                        
                        "left_ee": {                                                                    
                            "qpos":   left_ee_state,           
                            "qvel":   [],                           
                            "torque": [],                          
                        }, 
                        "right_ee": {                                                                    
                            "qpos":   right_ee_state,       
                            "qvel":   [],                           
                            "torque": [],  
                        }, 
                        "body": {
                            "qpos": current_body_state,
                        }, 
                    }
                    actions = {
                        "left_arm": {                                   
                            "qpos":   left_arm_action.tolist(),       
                            "qvel":   [],       
                            "torque": [],      
                        }, 
                        "right_arm": {                                   
                            "qpos":   right_arm_action.tolist(),       
                            "qvel":   [],       
                            "torque": [],       
                        },                         
                        "left_ee": {                                   
                            "qpos":   left_hand_action,       
                            "qvel":   [],       
                            "torque": [],       
                        }, 
                        "right_ee": {                                   
                            "qpos":   right_hand_action,       
                            "qvel":   [],       
                            "torque": [], 
                        }, 
                        "body": {
                            "qpos": current_body_action,
                        }, 
                    }
                    if args.is_use_sim:
                        sim_state = sim_state_subscriber.read_data()            
                        recorder.add_item(colors=colors, depths=depths, states=states, actions=actions, sim_state=sim_state)
                    else:
                        recorder.add_item(colors=colors, depths=depths, states=states, actions=actions)

            current_time = time.time()
            time_elapsed = current_time - start_time
            sleep_time = max(0, (1 / args.frequency) - time_elapsed)
            time.sleep(sleep_time)
            logger_mp.debug(f"main process sleep: {sleep_time}")

    except KeyboardInterrupt:
        logger_mp.info("KeyboardInterrupt, exiting program...")
    finally:
        arm_ctrl.ctrl_dual_arm_go_home()
        tv_img_shm.unlink()
        tv_img_shm.close()
        if WRIST:
            wrist_img_shm.unlink()
            wrist_img_shm.close()
        if args.record:
            recorder.close()
        listen_keyboard_thread.join()
        logger_mp.info("Finally, exiting program...")
        exit(0)<|MERGE_RESOLUTION|>--- conflicted
+++ resolved
@@ -41,17 +41,10 @@
     if key == 'r':
         start_signal = True
         logger_mp.info("Program start signal received.")
-<<<<<<< HEAD
-    elif key == 's':
+    elif key == 'q':
         stop_listening()
         running = False
-    elif key == 'q':
-=======
-    elif start_signal == True and key == 'q':
-        stop_listening()
-        running = False
-    elif start_signal == True and key == 's':
->>>>>>> 375cdc27
+    elif key == 's':
         should_toggle_recording = True
     else:
         logger_mp.info(f"{key} was pressed, but no action is defined for this key.")
@@ -182,18 +175,8 @@
     if args.sim:
         reset_pose_publisher = ChannelPublisher("rt/reset_pose/cmd", String_)
         reset_pose_publisher.Init()
-<<<<<<< HEAD
         from teleop.utils.sim_state_topic import start_sim_state_subscribe
         sim_state_subscriber = start_sim_state_subscribe()
-        # from teleop.utils.sim_state_client import SimStateClient
-        # sim_state_client = SimStateClient()
-        # sim_state_client.Init()
-        # sim_state_client.SetTimeout(5.0)
-        # sim_state_client.WaitLeaseApplied()
-        # c=1
-=======
-
->>>>>>> 375cdc27
     # xr mode
     if args.xr_mode == 'controller' and args.motion:
         from unitree_sdk2py.g1.loco.g1_loco_client import LocoClient
